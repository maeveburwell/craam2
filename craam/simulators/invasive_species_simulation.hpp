// This file is part of CRAAM, a C++ library for solving plain
// and robust Markov decision processes.
//
// MIT License
//
// Permission is hereby granted, free of charge, to any person obtaining a copy of
// this software and associated documentation files (the "Software"), to deal in
// the Software without restriction, including without limitation the rights to
// use, copy, modify, merge, publish, distribute, sublicense, and/or sell copies of
// the Software, and to permit persons to whom the Software is furnished to do so,
// subject to the following conditions:
//
// The above copyright notice and this permission notice shall be included in all
// copies or substantial portions of the Software.
//
// THE SOFTWARE IS PROVIDED "AS IS", WITHOUT WARRANTY OF ANY KIND, EXPRESS OR
// IMPLIED, INCLUDING BUT NOT LIMITED TO THE WARRANTIES OF MERCHANTABILITY, FITNESS
// FOR A PARTICULAR PURPOSE AND NONINFRINGEMENT. IN NO EVENT SHALL THE AUTHORS OR
// COPYRIGHT HOLDERS BE LIABLE FOR ANY CLAIM, DAMAGES OR OTHER LIABILITY, WHETHER
// IN AN ACTION OF CONTRACT, TORT OR OTHERWISE, ARISING FROM, OUT OF OR IN
// CONNECTION WITH THE SOFTWARE OR THE USE OR OTHER DEALINGS IN THE SOFTWARE.

#pragma once

#include "../Samples.hpp"
#include "../definitions.hpp"

#include <utility>
#include <vector>
#include <memory>
#include <random>
#include <functional>
#include <cmath>
#include <algorithm>
#include <cmath>
#include <string>


namespace craam{
namespace msen {

using namespace std;
using namespace util::lang;

/**
A policy for invasive species management that depends on the population threshold & ctrol probability.

\tparam Sim Simulator class for which the policy is to be constructed.
            Must implement an instance method actions(State).
 */
template<class Sim>
class InvasiveSpeciesPolicy{

public:
    using State = typename Sim::State;
    using Action = typename Sim::Action;

    InvasiveSpeciesPolicy(const Sim& sim, long threshold_control=0, prec_t prob_control = 0.5,
                    random_device::result_type seed = random_device{}()) :
                sim(sim), threshold_control(threshold_control), prob_control(prob_control), gen(seed){
                control_distribution = binomial_distribution<int>(1,prob_control);
    }

    /** provides a control action depending on the current population level. If the population level is below a certain threshold,
     * the policy is not to take the control measure. Otherwise, it takes a control measure with a specific probability (which introduces
     * randomness in the policy).
    */
    long operator() (long current_state){
		if (current_state>=threshold_control)
			return control_distribution(gen);
		return 0;
    }

private:
    /// Internal reference to the originating simulator
    const Sim& sim;
    long threshold_control;
    prec_t prob_control;
    /// Random number engine
    default_random_engine gen;
    binomial_distribution<int> control_distribution;
};


/**
A simulator to generate invasive species simulation data.
*/
class InvasiveSpeciesSimulator{

public:
    /// Type of state: current population
    using State = long;
    /// Type of actions: whether to apply control/treatment or not
    using Action = bool;

    /**
    Build a model simulator for invasive species.

	\param initial_population Startning population to start the simulation
	\param carrying_capacity Maximum possible amount of population
	\param mean_growth_rate Mean of the population growth rate
	\param std_growth_rate Standard deviation of the growth rate
	\param std_observation Standard deviation for the observation from the actual underlying population
	\param beta_1 Coefficient of effectiveness
	\param beta_2 Coefficient of effectiveness for the quadratic term
    \param n_hat Threshold when the quadratic effects kick in
	\param seed Seed for random number generation
    */
    InvasiveSpeciesSimulator(long initial_population, long carrying_capacity, prec_t mean_growth_rate, prec_t std_growth_rate,
                       prec_t std_observation, prec_t beta_1, prec_t beta_2, long n_hat, random_device::result_type seed = random_device{}()) :
        initial_population(initial_population), carrying_capacity(carrying_capacity), mean_growth_rate(mean_growth_rate),
        std_growth_rate(std_growth_rate), std_observation(std_observation), beta_1(beta_1), beta_2(beta_2), n_hat(n_hat), gen(seed) {}

    long init_state() const{
        return initial_population;
    }

    bool end_condition(State population) const{
        return false;
	}

    /**
    Returns a sample of the reward and a population level following an action & current population level
    
    When the treatment action is not chosen (action=0), 
    then growth_rate = max(0,Normal(mean_growth_rate, std_growth_rate)), In this case, the growth rate is independent of the current population level.

	When the treatment is applied (action=1), 
	then the growth rate depends on the current population level & the beta_x parameters come into play.
	
	The next population is obtained using the logistic population growth model: 
		min(carrying_capacity, growth_rate * current_population * (carrying_capacity-current_population)/carrying_capacity)
    
    The observed population deviates from the actual population & is stored in observed_population.
    
    The treatment action carries a fixed cost control_reward (or a negative reward of -4000) of applying the treatment. There is a variable population dependent 
    cost invasive_reward (-1) that represents the economic (or ecological) damage of the invasive species.
    
	\param current_population Current population level
	\param action Whether the control measure should be taken or not

	\returns a pair of reward & next population level
    */
    pair<prec_t,long> transition(long current_population, bool action){
        assert(current_population >= 0 );
		
        const double action_multiplier = action ? 1.0 : 0.0;

        const double growth_rate_adj = action_multiplier*current_population * beta_1 +
                                            action_multiplier*pow(max(current_population-n_hat,0l), 2) * beta_2;
        const double exp_growth_rate = max(0.0, mean_growth_rate - growth_rate_adj );
        normal_distribution<prec_t> growth_rate_distribution(exp_growth_rate, std_growth_rate);
		
        prec_t growth_rate = growth_rate_distribution(gen);
<<<<<<< HEAD
        long next_population = clamp(long(growth_rate * current_population * (carrying_capacity-current_population)/carrying_capacity), 0l, carrying_capacity );

=======
        //cout<<"growth_rate: "<<growth_rate<<endl;
        long next_population = max(0l, min(carrying_capacity, (long)(growth_rate * current_population) * (carrying_capacity-current_population)/carrying_capacity));
>>>>>>> 6a4c3424
        normal_distribution<prec_t> observation_distribution(next_population, std_observation);
        long observed_population = max(0l, (long) observation_distribution(gen));
        prec_t reward = next_population * (-1) + action * (-4000);
        return make_pair(reward, observed_population);
    }

protected:
    /// Random number engine
    long initial_population, carrying_capacity;
    prec_t mean_growth_rate, std_growth_rate, std_observation, beta_1, beta_2;
    long n_hat;
    default_random_engine gen;
};

///Invasive Species policy to be used
using ModelInvasiveSpeciesPolicy = InvasiveSpeciesPolicy<InvasiveSpeciesSimulator>;

} // end namespace msen
} // end namespace craam<|MERGE_RESOLUTION|>--- conflicted
+++ resolved
@@ -82,6 +82,8 @@
 };
 
 
+
+
 /**
 A simulator to generate invasive species simulation data.
 */
@@ -91,12 +93,17 @@
     /// Type of state: current population
     using State = long;
     /// Type of actions: whether to apply control/treatment or not
-    using Action = bool;
+    using Action = long;
+
+
+    enum class Growth{
+        Exponential, Logistic
+    };
 
     /**
-    Build a model simulator for invasive species.
+    Build a model simulator for invasive species. Initializes to an exponential growth model by default.
 
-	\param initial_population Startning population to start the simulation
+	\param initial_population Starting population to start the simulation
 	\param carrying_capacity Maximum possible amount of population
 	\param mean_growth_rate Mean of the population growth rate
 	\param std_growth_rate Standard deviation of the growth rate
@@ -109,7 +116,7 @@
     InvasiveSpeciesSimulator(long initial_population, long carrying_capacity, prec_t mean_growth_rate, prec_t std_growth_rate,
                        prec_t std_observation, prec_t beta_1, prec_t beta_2, long n_hat, random_device::result_type seed = random_device{}()) :
         initial_population(initial_population), carrying_capacity(carrying_capacity), mean_growth_rate(mean_growth_rate),
-        std_growth_rate(std_growth_rate), std_observation(std_observation), beta_1(beta_1), beta_2(beta_2), n_hat(n_hat), gen(seed) {}
+        std_growth_rate(std_growth_rate), std_observation(std_observation), beta_1(beta_1), beta_2(beta_2), n_hat(n_hat), gen(seed), growth_model(Growth::Exponential) {}
 
     long init_state() const{
         return initial_population;
@@ -128,7 +135,7 @@
 	When the treatment is applied (action=1), 
 	then the growth rate depends on the current population level & the beta_x parameters come into play.
 	
-	The next population is obtained using the logistic population growth model: 
+	The next population is obtained using the logistic or exponential population growth model: 
 		min(carrying_capacity, growth_rate * current_population * (carrying_capacity-current_population)/carrying_capacity)
     
     The observed population deviates from the actual population & is stored in observed_population.
@@ -141,7 +148,7 @@
 
 	\returns a pair of reward & next population level
     */
-    pair<prec_t,long> transition(long current_population, bool action){
+    pair<prec_t,long> transition(long current_population, long action){
         assert(current_population >= 0 );
 		
         const double action_multiplier = action ? 1.0 : 0.0;
@@ -152,18 +159,26 @@
         normal_distribution<prec_t> growth_rate_distribution(exp_growth_rate, std_growth_rate);
 		
         prec_t growth_rate = growth_rate_distribution(gen);
-<<<<<<< HEAD
-        long next_population = clamp(long(growth_rate * current_population * (carrying_capacity-current_population)/carrying_capacity), 0l, carrying_capacity );
+        long next_population = 0;
+        if(growth_model == Growth::Exponential){
+            // TODO: change to clamp for c++17
+            next_population = min(max(long(growth_rate * current_population), 0l), carrying_capacity);
+        }else if(growth_model == Growth::Logistic){
+            // TODO: change to clamp for c++17
+            next_population = min(max(long(growth_rate * current_population * (carrying_capacity-current_population)/double(carrying_capacity)), 0l), carrying_capacity);
+        }else{
+            assert(false); // TODO: throw an exception here
+        }
 
-=======
-        //cout<<"growth_rate: "<<growth_rate<<endl;
-        long next_population = max(0l, min(carrying_capacity, (long)(growth_rate * current_population) * (carrying_capacity-current_population)/carrying_capacity));
->>>>>>> 6a4c3424
         normal_distribution<prec_t> observation_distribution(next_population, std_observation);
         long observed_population = max(0l, (long) observation_distribution(gen));
         prec_t reward = next_population * (-1) + action * (-4000);
         return make_pair(reward, observed_population);
     }
+
+    Growth get_growth() const{return growth_model;}
+
+    void set_growth(Growth model){ growth_model = model;}
 
 protected:
     /// Random number engine
@@ -171,6 +186,8 @@
     prec_t mean_growth_rate, std_growth_rate, std_observation, beta_1, beta_2;
     long n_hat;
     default_random_engine gen;
+    /// Growth model
+    Growth growth_model;
 };
 
 ///Invasive Species policy to be used
